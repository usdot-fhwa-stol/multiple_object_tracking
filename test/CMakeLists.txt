--- conflicted
+++ resolved
@@ -22,18 +22,15 @@
   test_unscented_transform.cpp
   test_host_object_alignment.cpp
   test_scoring.cpp
-<<<<<<< HEAD
   test_track_matching.cpp
-=======
   test_gating.cpp
->>>>>>> a3896453
 )
 
 target_link_libraries(test_cooperative_perceptionExecutable
   PRIVATE
-    cooperative_perception::cooperative_perception
-    GTest::GTest
-    GTest::Main
+  cooperative_perception::cooperative_perception
+  GTest::GTest
+  GTest::Main
 )
 
 include(GoogleTest)
