/*
 * Copyright 2023 Leidos
 *
 * Licensed under the Apache License, Version 2.0 (the "License");
 * you may not use this file except in compliance with the License.
 * You may obtain a copy of the License at
 *
 *     http://www.apache.org/licenses/LICENSE-2.0
 *
 * Unless required by applicable law or agreed to in writing, software
 * distributed under the License is distributed on an "AS IS" BASIS,
 * WITHOUT WARRANTIES OR CONDITIONS OF ANY KIND, either express or implied.
 * See the License for the specific language governing permissions and
 * limitations under the License.
 */

/*
 * Developed by the Human and Vehicle Ensembles (HIVE) Lab at Virginia Commonwealth University (VCU)
 */

#include <gtest/gtest.h>
#include <cooperative_perception/detection.hpp>
#include <cooperative_perception/ctrv_model.hpp>
#include <cooperative_perception/track.hpp>
#include <cooperative_perception/scoring.hpp>
#include <units.h>

namespace cp = cooperative_perception;

TEST(TestScoring, CtrvEuclideanDistance)
{
  using namespace units::literals;

  using TestObject = cp::Detection<cp::CtrvState, cp::CtrvStateCovariance>;
  using TestTrack = cp::Track<cp::CtrvState, cp::CtrvStateCovariance>;

  const auto object = TestObject{ .state{ cp::CtrvState{ 1_m, 2_m, 3_mps, cp::Angle(3_rad), 5_rad_per_s } } };

  const auto track = TestTrack{ .state{ cp::CtrvState{ 6_m, 7_m, 8_mps, cp::Angle(3_rad), 10_rad_per_s } } };

  const auto euclidean_dist = cp::euclidean_distance(object.state, track.state);
  EXPECT_FLOAT_EQ(euclidean_dist, 7.0710678118654755F);
}

TEST(TestScoring, CtrvMahalanobisDistance)
{
  using namespace units::literals;

  using TestObject = cp::Detection<cp::CtrvState, cp::CtrvStateCovariance>;
  using TestTrack = cp::Track<cp::CtrvState, cp::CtrvStateCovariance>;

  const auto object = TestObject{ .state{ cp::CtrvState{ 1_m, 2_m, 3_mps, cp::Angle(3_rad), 5_rad_per_s } } };

  const auto track =
      TestTrack{ .state{ cp::CtrvState{ 5.7441_m, 1.3800_m, 2.2049_mps, cp::Angle(0.5015_rad), 0.3528_rad_per_s } },
                 .covariance{ cp::CtrvStateCovariance{ { 0.0043, -0.0013, 0.0030, -0.0022, -0.0020 },
                                                       { -0.0013, 0.0077, 0.0011, 0.0071, 0.0060 },
                                                       { 0.0030, 0.0011, 0.0054, 0.0007, 0.0008 },
                                                       { -0.0022, 0.0071, 0.0007, 0.0098, 0.0100 },
                                                       { -0.0020, 0.0060, 0.0008, 0.0100, 0.0123 } } } };

  const auto mahalanobis_dist = cp::mahalanobis_distance(track.state, track.covariance, object.state);
  EXPECT_FLOAT_EQ(mahalanobis_dist, 74.37377728947332F);
}

TEST(TestScoring, CtraEuclideanDistance)
{
  using namespace units::literals;

  const auto object = cp::Detection<cp::CtraState, cp::CtraStateCovariance>{
    units::time::second_t{ 0 }, cp::CtraState{ 1_m, 2_m, 3_mps, cp::Angle(3_rad), 5_rad_per_s, 6_mps_sq }
  };

  const auto track = cp::Track<cp::CtraState, cp::CtraStateCovariance>{
    units::time::second_t{ 0 }, cp::CtraState{ 6_m, 7_m, 8_mps, cp::Angle(3_rad), 10_rad_per_s, 12_mps_sq }
  };

  const auto euclidean_dist = cp::euclidean_distance(object.state, track.state);
  EXPECT_FLOAT_EQ(euclidean_dist, 7.0710678118654755);
}

TEST(TestScoring, CtraMahalanobisDistance)
{
  using namespace units::literals;

  using TestObject = cp::Detection<cp::CtraState, cp::CtraStateCovariance>;
  using TestTrack = cp::Track<cp::CtraState, cp::CtraStateCovariance>;

  const auto object = TestObject{ .state{ cp::CtraState{ 1_m, 2_m, 3_mps, cp::Angle(3_rad), 5_rad_per_s, 6_mps_sq } } };

  const auto track = TestTrack{ .state{ cp::CtraState{ 6_m, 7_m, 8_mps, cp::Angle(3_rad), 10_rad_per_s, 12_mps_sq } },
                                .covariance{ cp::CtraStateCovariance{
                                    { 0.0043, -0.0013, 0.0030, -0.0022, -0.0020, 0.5 },
                                    { -0.0013, 0.0077, 0.0011, 0.0071, 0.0060, 0.123 },
                                    { 0.0030, 0.0011, 0.0054, 0.0007, 0.0008, -0.34 },
                                    { -0.0022, 0.0071, 0.0007, 0.0098, 0.0100, 0.009 },
                                    { -0.0020, 0.0060, 0.0008, 0.0100, 0.0123, 0.0021 },
                                    { 0.5, 0.123, -0.34, 0.009, 0.0021, -0.8701 },
                                } } };

  const auto mahalanobis_dist = cp::mahalanobis_distance(track.state, track.covariance, object.state);
  EXPECT_FLOAT_EQ(mahalanobis_dist, 122.3575692494651);
}

TEST(TestScoring, TrackToObjectScoringEuclidean)
{
  using namespace units::literals;

  using TestObject = cp::Detection<cp::CtraState, cp::CtraStateCovariance>;
  using TestTrack = cp::Track<cp::CtraState, cp::CtraStateCovariance>;

  const std::vector<cp::TrackType> tracks{
    TestTrack{ .state{ cp::CtraState{ 6_m, 7_m, 8_mps, cp::Angle(3_rad), 10_rad_per_s, 12_mps_sq } },
               .uuid{ "test_track1" } },
    TestTrack{ .state{ cp::CtraState{ 8_m, 2_m, 3_mps, cp::Angle(1_rad), 12_rad_per_s, 11_mps_sq } },
               .uuid{ "test_track2" } },
    cp::Track<cp::CtrvState, cp::CtrvStateCovariance>{ .state{ 1_m, 1_m, 1_mps, cp::Angle(1_rad), 1_rad_per_s },
                                                       .uuid{ "test_track3" } }
  };

  const std::vector<cp::DetectionType> objects{
    TestObject{ .state{ cp::CtraState{ 1_m, 2_m, 3_mps, cp::Angle(3_rad), 5_rad_per_s, 6_mps_sq } },
                .uuid{ "test_object1" } },
    TestObject{ .state{ cp::CtraState{ 2_m, 3_m, 6_mps, cp::Angle(2_rad), 20_rad_per_s, 9_mps_sq } },
                .uuid{ "test_object2" } },
    cp::Detection<cp::CtrvState, cp::CtrvStateCovariance>{ .state{ 1_m, 1_m, 1_mps, cp::Angle(1_rad), 1_rad_per_s },
                                                           .uuid{ "test_object3" } }
  };

  const auto scores = cp::scoreTracksAndDetections(tracks, objects, cp::euclidean_distance_visitor);

<<<<<<< HEAD
  const std::map<std::pair<std::string, std::string>, std::optional<float> > expected_scores{
=======
  const cp::ScoreMap expected_scores{
>>>>>>> b97811ab
    { std::pair{ "test_track1", "test_object1" }, 7.0710678 },
    { std::pair{ "test_track1", "test_object2" }, 5.7445626 },
    { std::pair{ "test_track2", "test_object1" }, 7.2801099 },
    { std::pair{ "test_track2", "test_object2" }, 6.1644139 },
    { std::pair{ "test_track3", "test_object3" }, 0.0 },
  };

  EXPECT_EQ(std::size(scores), std::size(expected_scores));

  for (const auto& [key, value] : scores)
  {
    EXPECT_FLOAT_EQ(expected_scores.at(key), value);
  }
}

TEST(TestScoring, TrackToObjectScoringMahalanobis)
{
  using namespace units::literals;

  using TestObject = cp::Detection<cp::CtraState, cp::CtraStateCovariance>;
  using TestTrack = cp::Track<cp::CtraState, cp::CtraStateCovariance>;

  const std::vector<cp::TrackType> tracks{
    TestTrack{ .state{ cp::CtraState{ 6_m, 7_m, 8_mps, cp::Angle(3_rad), 10_rad_per_s, 12_mps_sq } },
               .covariance{ cp::CtraStateCovariance{
                   { 0.0043, -0.0013, 0.0030, -0.0022, -0.0020, 0.5 },
                   { -0.0013, 0.0077, 0.0011, 0.0071, 0.0060, 0.123 },
                   { 0.0030, 0.0011, 0.0054, 0.0007, 0.0008, -0.34 },
                   { -0.0022, 0.0071, 0.0007, 0.0098, 0.0100, 0.009 },
                   { -0.0020, 0.0060, 0.0008, 0.0100, 0.0123, 0.0021 },
                   { 0.5, 0.123, -0.34, 0.009, 0.0021, -0.8701 },
               } },
               .uuid{ "test_track1" } },
    TestTrack{ .state{ cp::CtraState{ 8_m, 2_m, 3_mps, cp::Angle(1_rad), 12_rad_per_s, 11_mps_sq } },
               .covariance{ cp::CtraStateCovariance{
                   { 0.0043, -0.0013, 0.0030, -0.0022, -0.0020, 0.5 },
                   { -0.0013, 0.0077, 0.0011, 0.0071, 0.0060, 0.123 },
                   { 0.0030, 0.0011, 0.0054, 0.0007, 0.0008, -0.34 },
                   { -0.0022, 0.0071, 0.0007, 0.0098, 0.0100, 0.009 },
                   { -0.0020, 0.0060, 0.0008, 0.0100, 0.0123, 0.0021 },
                   { 0.5, 0.123, -0.34, 0.009, 0.0021, -0.8701 },
               } },
               .uuid{ "test_track2" } },
    cp::Track<cp::CtrvState, cp::CtrvStateCovariance>{
        .state{ 1_m, 1_m, 1_mps, cp::Angle(1_rad), 1_rad_per_s },
        .covariance{ cp::CtrvStateCovariance{ { 0.0043, -0.0013, 0.0030, -0.0022, -0.0020 },
                                              { -0.0013, 0.0077, 0.0011, 0.0071, 0.0060 },
                                              { 0.0030, 0.0011, 0.0054, 0.0007, 0.0008 },
                                              { -0.0022, 0.0071, 0.0007, 0.0098, 0.0100 },
                                              { -0.0020, 0.0060, 0.0008, 0.0100, 0.0123 } } },
        .uuid{ "test_track3" } }
  };

  const std::vector<cp::DetectionType> objects{
    TestObject{ .state{ cp::CtraState{ 1_m, 2_m, 3_mps, cp::Angle(3_rad), 5_rad_per_s, 6_mps_sq } },
                .uuid{ "test_object1" } },
    TestObject{ .state{ cp::CtraState{ 2_m, 3_m, 6_mps, cp::Angle(2_rad), 20_rad_per_s, 9_mps_sq } },
                .uuid{ "test_object2" } },
    cp::Detection<cp::CtrvState, cp::CtrvStateCovariance>{ .state{ 1_m, 1_m, 1_mps, cp::Angle(1_rad), 1_rad_per_s },
                                                           .uuid{ "test_object3" } }
  };

  const auto scores = cp::scoreTracksAndDetections(tracks, objects, cp::mahalanobis_distance_visitor);

<<<<<<< HEAD
  const std::map<std::pair<std::string, std::string>, std::optional<float> > expected_scores{
=======
  const cp::ScoreMap expected_scores{
>>>>>>> b97811ab
    { std::pair{ "test_track1", "test_object1" }, 122.35757 },
    { std::pair{ "test_track1", "test_object2" }, 90.688416 },
    { std::pair{ "test_track2", "test_object1" }, 109.70312 },
    { std::pair{ "test_track2", "test_object2" }, 95.243896 },
    { std::pair{ "test_track3", "test_object3" }, 0.0 },
  };

  EXPECT_EQ(std::size(scores), std::size(expected_scores));

  for (const auto& [key, value] : scores)
  {
    EXPECT_FLOAT_EQ(expected_scores.at(key), value);
  }
}<|MERGE_RESOLUTION|>--- conflicted
+++ resolved
@@ -129,11 +129,7 @@
 
   const auto scores = cp::scoreTracksAndDetections(tracks, objects, cp::euclidean_distance_visitor);
 
-<<<<<<< HEAD
-  const std::map<std::pair<std::string, std::string>, std::optional<float> > expected_scores{
-=======
   const cp::ScoreMap expected_scores{
->>>>>>> b97811ab
     { std::pair{ "test_track1", "test_object1" }, 7.0710678 },
     { std::pair{ "test_track1", "test_object2" }, 5.7445626 },
     { std::pair{ "test_track2", "test_object1" }, 7.2801099 },
@@ -198,11 +194,7 @@
 
   const auto scores = cp::scoreTracksAndDetections(tracks, objects, cp::mahalanobis_distance_visitor);
 
-<<<<<<< HEAD
-  const std::map<std::pair<std::string, std::string>, std::optional<float> > expected_scores{
-=======
   const cp::ScoreMap expected_scores{
->>>>>>> b97811ab
     { std::pair{ "test_track1", "test_object1" }, 122.35757 },
     { std::pair{ "test_track1", "test_object2" }, 90.688416 },
     { std::pair{ "test_track2", "test_object1" }, 109.70312 },
