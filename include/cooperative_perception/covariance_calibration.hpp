--- conflicted
+++ resolved
@@ -29,11 +29,7 @@
  * @tparam DetectionType for whose covariance needs to be calibrated
  */
 template <typename DetectionType>
-<<<<<<< HEAD
 auto calibrateCovariance(DetectionType& detection) -> void
-=======
-auto calibrateCovariance(DetectionType detection) -> void
->>>>>>> c4e7d924
 {
   // TODO: Implement covariance calibration algorithm here
   // Covariance calibration magic here
