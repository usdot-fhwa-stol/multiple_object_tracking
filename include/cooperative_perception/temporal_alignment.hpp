--- conflicted
+++ resolved
@@ -43,45 +43,6 @@
 } };
 
 /**
-<<<<<<< HEAD
- * @brief Get predicted object for specified time
- *
- * @param object DetectionType being predicted
- * @param time Prediction time
- * @return DetectionType whose state corresponds to the specified time
- */
-auto objectAtTime(const DetectionType& object, units::time::second_t time) -> DetectionType
-{
-  DetectionType new_object{ object };
-
-  std::visit(state_propagation_visitor, new_object, std::variant<units::time::second_t>(time));
-
-  return new_object;
-}
-
-/**
- * @brief Get predicted objects for specified time
-=======
- * @brief Temporally align detection to a specific time step
->>>>>>> c4e7d924
- *
- * @param[in,out] detection DetectionType being predicted
- * @param[in] time Prediction time
- * @return void; detection is updated in place
- */
-template <typename DetectionType>
-auto alignToTime(DetectionType& detection, units::time::second_t time) -> void
-{
-<<<<<<< HEAD
-  DetectionList new_objects{ objects };
-
-  std::transform(std::cbegin(new_objects), std::cend(new_objects), std::begin(new_objects),
-                 [time](const DetectionType& object) { return objectAtTime(object, time); });
-
-  return new_objects;
-}
-
-/**
  * @brief Propagate the object to a specific time stamp.
  *
  * This function calibrates the covariance of the object and applies an prediction visitor to propagate the object's
@@ -119,15 +80,6 @@
   std::visit(prediction_visitor, new_object, std::variant<units::time::second_t>(time));
   return new_object;
 }
-=======
-  calibrateCovariance(detection);
-  auto [state, covariance] =
-      computeUnscentedTransform(detection.state, detection.covariance, time - detection.timestamp);
-  detection.state = state;
-  detection.covariance = covariance;
-  detection.timestamp = time;
-};
->>>>>>> c4e7d924
 
 }  // namespace cooperative_perception
 
